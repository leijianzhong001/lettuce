package com.lambdaworks.redis.cluster;

import static com.google.code.tempusfugit.temporal.Duration.seconds;
import static com.google.code.tempusfugit.temporal.Timeout.timeout;
import static com.lambdaworks.redis.cluster.ClusterTestUtil.getOwnPartition;
import static org.assertj.core.api.Assertions.assertThat;
import static org.junit.Assert.fail;

import java.net.ConnectException;
import java.util.List;
import java.util.concurrent.TimeUnit;
import java.util.concurrent.TimeoutException;

import org.junit.After;
import org.junit.AfterClass;
import org.junit.Before;
import org.junit.BeforeClass;
import org.junit.FixMethodOrder;
import org.junit.Rule;
import org.junit.Test;
import org.junit.runners.MethodSorters;
import org.springframework.test.util.ReflectionTestUtils;

import com.google.code.tempusfugit.temporal.Condition;
import com.google.code.tempusfugit.temporal.Duration;
import com.google.code.tempusfugit.temporal.ThreadSleep;
import com.google.code.tempusfugit.temporal.WaitFor;
import com.google.common.base.Predicate;
import com.google.common.collect.ImmutableList;
import com.google.common.collect.Iterables;
import com.google.common.collect.Lists;
import com.google.common.primitives.Ints;
import com.lambdaworks.redis.RedisAsyncConnection;
import com.lambdaworks.redis.RedisClient;
import com.lambdaworks.redis.RedisClusterAsyncConnection;
import com.lambdaworks.redis.RedisClusterConnection;
import com.lambdaworks.redis.RedisConnection;
import com.lambdaworks.redis.RedisException;
import com.lambdaworks.redis.RedisFuture;
import com.lambdaworks.redis.RedisURI;
<<<<<<< HEAD
import com.lambdaworks.redis.TestSettings;
import com.lambdaworks.redis.api.StatefulRedisConnection;
=======
>>>>>>> bb9a1866
import com.lambdaworks.redis.cluster.models.partitions.ClusterPartitionParser;
import com.lambdaworks.redis.cluster.models.partitions.Partitions;
import com.lambdaworks.redis.cluster.models.partitions.RedisClusterNode;
import com.lambdaworks.redis.cluster.models.slots.ClusterSlotRange;
import com.lambdaworks.redis.cluster.models.slots.ClusterSlotsParser;

@FixMethodOrder(MethodSorters.NAME_ASCENDING)
@SuppressWarnings("unchecked")
public class RedisClusterClientTest extends AbstractClusterTest {
<<<<<<< HEAD

    public static final int port7 = 7385;

    protected static RedisClient client;
=======

    protected static RedisClient client;

    protected Logger log = Logger.getLogger(getClass());
>>>>>>> bb9a1866

    protected RedisClusterAsyncConnection<String, String> redis1;

    protected RedisClusterConnection<String, String> redissync1;
    protected RedisClusterConnection<String, String> redissync2;
    protected RedisClusterConnection<String, String> redissync3;
    protected RedisClusterConnection<String, String> redissync4;

    protected RedisAdvancedClusterConnection<String, String> syncConnection;

    protected String key = "key";
    protected String value = "value";

    @Rule
    public ClusterRule clusterRule = new ClusterRule(clusterClient, port1, port2, port3, port4);

    @BeforeClass
    public static void setupClient() throws Exception {
        setupClusterClient();
        client = new RedisClient(host, port1);
<<<<<<< HEAD
        clusterClient = new RedisClusterClient(ImmutableList.of(RedisURI.Builder.redis(host, port1).build()));

    }

=======
    }
>>>>>>> bb9a1866

    @AfterClass
    public static void shutdownClient() {
        shutdownClusterClient();
        client.shutdown(0, 0, TimeUnit.MILLISECONDS);
        clusterClient.shutdown();
    }

    @Before
    public void before() throws Exception {

        redis1 = client.connectAsync(RedisURI.Builder.redis(host, port1).build());

        redissync1 = client.connect(RedisURI.Builder.redis(host, port1).build());
        redissync2 = client.connect(RedisURI.Builder.redis(host, port2).build());
        redissync3 = client.connect(RedisURI.Builder.redis(host, port3).build());
        redissync4 = client.connect(RedisURI.Builder.redis(host, port4).build());

        syncConnection = clusterClient.connectCluster();

        WaitFor.waitOrTimeout(new Condition() {
            @Override
            public boolean isSatisfied() {
                return clusterRule.isStable();
            }
        }, timeout(seconds(5)), new ThreadSleep(Duration.millis(500)));

    }

    @After
    public void after() throws Exception {
        redis1.close();

        redissync1.close();
        redissync2.close();
        redissync3.close();
        redissync4.close();
    }

    @Test
    public void statefulConnectionFromSync() throws Exception {
        RedisAdvancedClusterConnection<String, String> sync = clusterClient.connectCluster();
        assertThat(sync.getStatefulConnection().sync()).isSameAs(sync);
    }

    @Test
    public void statefulConnectionFromAsync() throws Exception {
        RedisAsyncConnection<String, String> async = client.connectAsync();
        assertThat(async.getStatefulConnection().async()).isSameAs(async);
    }

    @Test
    public void testClusterInfo() throws Exception {

        RedisFuture<String> future = redis1.clusterInfo();

        String status = future.get();

        assertThat(status).contains("cluster_known_nodes:");
        assertThat(status).contains("cluster_slots_fail:0");
        assertThat(status).contains("cluster_state:");
    }

    @Test
    public void testClusterNodes() throws Exception {

        String string = redissync1.clusterNodes();

        assertThat(string).contains("connected");
        assertThat(string).contains("master");
        assertThat(string).contains("myself");
    }

    @Test
    public void testClusterNodesSync() throws Exception {

        RedisClusterConnection<String, String> connection = clusterClient.connectCluster();

        String string = connection.clusterNodes();
        connection.close();

        assertThat(string).contains("connected");
        assertThat(string).contains("master");
        assertThat(string).contains("myself");
    }

    @Test
    public void testClusterSlaves() throws Exception {

        setNode4SlaveOfNode1();

        RedisFuture<Long> replication = redis1.waitForReplication(1, 5);
        assertThat(replication.get()).isEqualTo(0L);
    }

    private void setNode4SlaveOfNode1() throws InterruptedException, TimeoutException {
        clusterClient.reloadPartitions();
        Partitions partitions = ClusterPartitionParser.parse(redissync1.clusterNodes());

        final RedisClusterNode node1 = Iterables.find(partitions, new Predicate<RedisClusterNode>() {
            @Override
            public boolean apply(RedisClusterNode input) {
                return input.getFlags().contains(RedisClusterNode.NodeFlag.MYSELF);
            }
        });

        String replicate = redissync4.clusterReplicate(node1.getNodeId());
        assertThat(replicate).isEqualTo("OK");

        WaitFor.waitOrTimeout(new Condition() {
            @Override
            public boolean isSatisfied() {
                return redissync1.clusterSlaves(node1.getNodeId()).size() == 1;
            }
        }, timeout(seconds(5)));
    }

    @Test
    public void testAsking() throws Exception {
        clusterClient.reloadPartitions();
        assertThat(redissync1.asking()).isEqualTo("OK");
    }

    @Test
    public void testClusteredOperations() throws Exception {

        SlotHash.getSlot("b".getBytes()); // 3300 -> Node 1 and Slave (Node 4)
        SlotHash.getSlot("a".getBytes()); // 15495 -> Node 3

        RedisFuture<String> result = redis1.set("b", "value");
        assertThat(result.getError()).isEqualTo(null);
        assertThat(redissync3.set("a", "value")).isEqualTo("OK");

        RedisFuture<String> resultMoved = redis1.set("a", "value");
        try {
            resultMoved.get();
        } catch (Exception e) {
            assertThat(e.getMessage()).contains("MOVED 15495");
        }

        clusterClient.reloadPartitions();
        RedisClusterAsyncConnection<String, String> connection = clusterClient.connectClusterAsync();

        RedisFuture<String> setA = connection.set("a", "myValue1");
        setA.get();

        assertThat(setA.getError()).isNull();
        assertThat(setA.get()).isEqualTo("OK");

        RedisFuture<String> setB = connection.set("b", "myValue2");
        assertThat(setB.get()).isEqualTo("OK");

        RedisFuture<String> setD = connection.set("d", "myValue2");
        assertThat(setD.get()).isEqualTo("OK");

        List<String> keys = connection.clusterGetKeysInSlot(SlotHash.getSlot("b".getBytes()), 10).get();
        assertThat(keys).isEqualTo(ImmutableList.of("b"));

        connection.close();

    }

    @Test
    public void testReset() throws Exception {

        clusterClient.reloadPartitions();
        RedisAdvancedClusterAsyncConnectionImpl<String, String> connection = (RedisAdvancedClusterAsyncConnectionImpl) clusterClient
                .connectClusterAsync();

        RedisFuture<String> setA = connection.set("a", "myValue1");
        setA.get();

        connection.reset();

        setA = connection.set("a", "myValue1");

        assertThat(setA.getError()).isNull();
        assertThat(setA.get()).isEqualTo("OK");

        connection.close();

    }

    @Test
    public void testClusterSlots() throws Exception {

        List<Object> reply = redissync1.clusterSlots();
        assertThat(reply.size()).isGreaterThan(1);

        List<ClusterSlotRange> parse = ClusterSlotsParser.parse(reply);
        assertThat(parse).hasSize(7);

        ClusterSlotRange clusterSlotRange = parse.get(0);
        assertThat(clusterSlotRange.getFrom()).isEqualTo(0);
        assertThat(clusterSlotRange.getTo()).isEqualTo(6999);

        assertThat(clusterSlotRange.getMaster()).isNotNull();
        assertThat(clusterSlotRange.getSlaves()).isNotNull();
        assertThat(clusterSlotRange.toString()).contains(ClusterSlotRange.class.getSimpleName());

        ClusterSlotRange clusterSlotRange2 = parse.get(1);
        assertThat(clusterSlotRange2.getFrom()).isEqualTo(7000);
        assertThat(clusterSlotRange2.getTo()).isEqualTo(7000);
    }

    @Test
    @SuppressWarnings({ "rawtypes" })
    public void testClusterCommandRedirection() throws Exception {

        RedisClusterAsyncConnection<String, String> connection = clusterClient.connectClusterAsync();

        // Command on node within the default connection
        assertThat(connection.set("b", "myValue1").get()).isEqualTo("OK");

        // gets redirection to node 3
        assertThat(connection.set("a", "myValue1").get()).isEqualTo("OK");
        connection.close();

    }

    @Test
    @SuppressWarnings({ "rawtypes" })
    public void testClusterRedirection() throws Exception {

        RedisClusterAsyncConnection<String, String> connection = clusterClient.connectClusterAsync();
        Partitions partitions = clusterClient.getPartitions();

        for (RedisClusterNode partition : partitions) {
            partition.setSlots(Lists.<Integer> newArrayList());
            if (partition.getFlags().contains(RedisClusterNode.NodeFlag.MYSELF)) {
                partition.getSlots().addAll(Ints.asList(createSlots(0, 16384)));
            }
        }

        // appropriate cluster node
        RedisFuture<String> setB = connection.set("b", "myValue1");

        assertThat(setB).isInstanceOf(ClusterCommand.class);

        ClusterCommand clusterCommandB = (ClusterCommand) setB;
        setB.get();
        assertThat(setB.getError()).isNull();
        assertThat(clusterCommandB.getExecutions()).isEqualTo(1);
        assertThat(setB.get()).isEqualTo("OK");
        assertThat(clusterCommandB.isMoved()).isFalse();

        // gets redirection to node 3
        RedisFuture<String> setA = connection.set("a", "myValue1");

        assertThat(setA instanceof ClusterCommand).isTrue();

        ClusterCommand clusterCommandA = (ClusterCommand) setA;
        setA.get();
        assertThat(setA.getError()).isNull();
        assertThat(clusterCommandA.getExecutions()).isEqualTo(2);
        assertThat(clusterCommandA.getExecutionLimit()).isEqualTo(5);
        assertThat(setA.get()).isEqualTo("OK");
        assertThat(clusterCommandA.isMoved()).isFalse();

        connection.close();

    }

    @Test
    public void readOnly() throws Exception {

        // cluster node 4 is a slave for key "b"
        String key = "b";
        prepareReadonlyTest(key);

        // assume cluster node 4 is a slave for the master
        RedisConnection<String, String> connect4 = client.connect(RedisURI.Builder.redis(host, port4).build());

        assertThat(connect4.readOnly()).isEqualTo("OK");
        waitUntilValueIsVisible(key, connect4);

        String resultBViewedBySlave = connect4.get("b");
        assertThat(resultBViewedBySlave).isEqualTo(value);
        connect4.quit();

        resultBViewedBySlave = connect4.get("b");
        assertThat(resultBViewedBySlave).isEqualTo(value);

    }

    @Test
    public void readOnlyWithReconnect() throws Exception {

        // cluster node 4 is a slave for key "b"
        String key = "b";
        prepareReadonlyTest(key);

        // assume cluster node 4 is a slave for the master
        RedisConnection<String, String> connect4 = client.connect(RedisURI.Builder.redis(host, port4).build());

        assertThat(connect4.readOnly()).isEqualTo("OK");
        connect4.quit();
        waitUntilValueIsVisible(key, connect4);

        String resultViewedBySlave = connect4.get("b");
        assertThat(resultViewedBySlave).isEqualTo(value);

    }

    protected void waitUntilValueIsVisible(String key, RedisConnection<String, String> connection) throws InterruptedException,
            TimeoutException {
        WaitFor.waitOrTimeout(() -> connection.get(key) != null, timeout(seconds(5)));
    }

    protected void prepareReadonlyTest(String key) throws InterruptedException, TimeoutException,
            java.util.concurrent.ExecutionException {
        setNode4SlaveOfNode1();

        redis1.set(key, value);

        String resultB = redis1.get(key).get();
        assertThat(resultB).isEqualTo(value);
        Thread.sleep(500); // give some time to replicate
    }

    @Test
    public void readOnlyReadWrite() throws Exception {

        // cluster node 4 is a slave for key "b"
        String key = "b";
        prepareReadonlyTest(key);

        // assume cluster node 4 is a slave for the master
        final RedisConnection<String, String> connect4 = client.connect(RedisURI.Builder.redis(host, port4).build());

        try {
            connect4.get("b");
        } catch (Exception e) {
            assertThat(e).hasMessageContaining("MOVED");
        }

        assertThat(connect4.readOnly()).isEqualTo("OK");
        waitUntilValueIsVisible(key, connect4);

        connect4.readWrite();
        try {
            connect4.get("b");
        } catch (Exception e) {
            assertThat(e).hasMessageContaining("MOVED");
        }
    }

    @Test
    public void readOnlyOnCluster() throws Exception {

        syncConnection.readOnly();
        // commands are dispatched to a different connection, therefore it works for us.
        syncConnection.set("b", "b");

    }

    @Test(expected = RedisException.class)
    public void closeConnection() throws Exception {

        try (RedisAdvancedClusterConnection<String, String> connection = clusterClient.connectCluster()) {

            List<String> time = connection.time();
            assertThat(time).hasSize(2);

            connection.close();

            connection.time();
        }
    }

    @Test
    public void clusterAuth() throws Exception {

        RedisClusterClient clusterClient = new RedisClusterClient(RedisURI.Builder.redis(TestSettings.host(), port7)
                .withPassword("foobared").build());

        try (RedisAdvancedClusterConnection<String, String> connection = clusterClient.connectCluster()) {

            List<String> time = connection.time();
            assertThat(time).hasSize(2);

            connection.getStatefulConnection().async().quit().get();

            time = connection.time();
            assertThat(time).hasSize(2);

            char[] password = (char[]) ReflectionTestUtils.getField(connection.getStatefulConnection(), "password");
            assertThat(new String(password)).isEqualTo("foobared");
        } finally {
            clusterClient.shutdown();

        }
    }

    @Test(expected = RedisException.class)
    public void clusterNeedsAuthButNotSupplied() throws Exception {

        RedisClusterClient clusterClient = new RedisClusterClient(RedisURI.Builder.redis(TestSettings.host(), port7).build());

        try (RedisAdvancedClusterConnection<String, String> connection = clusterClient.connectCluster()) {

            List<String> time = connection.time();
            assertThat(time).hasSize(2);
        } finally {
            clusterClient.shutdown();
        }
    }

    @Test
    public void noClusterNodeAvailable() throws Exception {

        RedisClusterClient clusterClient = new RedisClusterClient(RedisURI.Builder.redis(host, 40400).build());
        try {
            clusterClient.connectCluster();
            fail("Missing RedisException");
        } catch (RedisException e) {
            assertThat(e).hasCauseInstanceOf(RedisException.class).hasRootCauseInstanceOf(ConnectException.class);
        }
    }

    @Test
    public void getClusterNodeConnection() throws Exception {

        RedisClusterNode redis1Node = getOwnPartition(redissync2);

        RedisClusterConnection<String, String> connection = syncConnection.getConnection(TestSettings.host(), port2);

        String result = connection.clusterMyId();
        assertThat(result).isEqualTo(redis1Node.getNodeId());

    }

    @Test
    public void operateOnNodeConnection() throws Exception {

        RedisClusterNode redis1Node = getOwnPartition(redissync2);
        syncConnection.set("a", "b");
        syncConnection.set("b", "c");

        StatefulRedisConnection<String, String> statefulRedisConnection = syncConnection.getStatefulConnection().getConnection(
                TestSettings.host(), port3);

        RedisClusterConnection<String, String> connection = statefulRedisConnection.sync();

        assertThat(connection.get("a")).isEqualTo("b");
        try {
            connection.get("b");
            fail("missing RedisCommandExecutionException: MOVED");
        } catch (RedisException e) {
            assertThat(e).hasMessageContaining("MOVED");
        }
    }

    @Test
    public void testStatefulConnection() throws Exception {
        RedisAdvancedClusterAsyncConnection<String, String> async = syncConnection.getStatefulConnection().async();

        assertThat(async.ping().get()).isEqualTo("PONG");
    }

}<|MERGE_RESOLUTION|>--- conflicted
+++ resolved
@@ -38,11 +38,8 @@
 import com.lambdaworks.redis.RedisException;
 import com.lambdaworks.redis.RedisFuture;
 import com.lambdaworks.redis.RedisURI;
-<<<<<<< HEAD
 import com.lambdaworks.redis.TestSettings;
 import com.lambdaworks.redis.api.StatefulRedisConnection;
-=======
->>>>>>> bb9a1866
 import com.lambdaworks.redis.cluster.models.partitions.ClusterPartitionParser;
 import com.lambdaworks.redis.cluster.models.partitions.Partitions;
 import com.lambdaworks.redis.cluster.models.partitions.RedisClusterNode;
@@ -52,17 +49,10 @@
 @FixMethodOrder(MethodSorters.NAME_ASCENDING)
 @SuppressWarnings("unchecked")
 public class RedisClusterClientTest extends AbstractClusterTest {
-<<<<<<< HEAD
 
     public static final int port7 = 7385;
 
     protected static RedisClient client;
-=======
-
-    protected static RedisClient client;
-
-    protected Logger log = Logger.getLogger(getClass());
->>>>>>> bb9a1866
 
     protected RedisClusterAsyncConnection<String, String> redis1;
 
@@ -83,14 +73,10 @@
     public static void setupClient() throws Exception {
         setupClusterClient();
         client = new RedisClient(host, port1);
-<<<<<<< HEAD
         clusterClient = new RedisClusterClient(ImmutableList.of(RedisURI.Builder.redis(host, port1).build()));
 
     }
 
-=======
-    }
->>>>>>> bb9a1866
 
     @AfterClass
     public static void shutdownClient() {
